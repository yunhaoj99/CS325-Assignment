<<<<<<< HEAD
import sys
import math
import random
from typing import List, Tuple

def distance(p1, p2):
    """Calculate the Euclidean distance between two points."""
    return math.sqrt((p1[0] - p2[0])**2 + (p1[1] - p2[1])**2)


def generate_random_input_file(
    n: int,
    output_file: str = 'input.txt',
    seed: int = 42,
    ):
    """
    This function generates a random input file with n unique points.

    Args:
    n: int - The number of points to generate
    output_file: str - The output file to write to
    seed: int - The random seed for reproducibility
    Returns:
    None
    """
    random.seed(seed)
    x_values = random.sample(range(1, n*10), n)  # Ensures distinct x values
    y_values = random.sample(range(1, n*10), n)  # Ensures distinct y values
    points = list(zip(x_values, y_values))
    with open(output_file, 'w') as f:
        for point in points:
            f.write(f"{point[0]} {point[1]}\n")
    

def read_input_from_cli():
    """
    This function reads the input file from the command line and returns the data as a list of lists

    Args:
    None

    Returns:
    List[list] - The list of lists of the input file
    """
    if len(sys.argv) < 2:
        print("Usage: python3 main.py <input_file>")
        sys.exit(1)

    input_file = sys.argv[1]
    data = read_file_to_list(input_file)
    return data

def read_file_to_list(input_file: str) -> List[tuple]:
    """
    This function reads the input file and returns a list of lists

    Args:
    input_file: str - The input file to read

    Returns:
    List[tuple] - The list of tuples of the input file
    """
    data = []
    with open(input_file, 'r') as f:
        for line in f:
            # Split line by whitespace and convert each to float
            numbers = line.strip().split()
            # Read each number as a float
            row = tuple(float(x) for x in numbers)
            data.append(row)
    return data

def sort_pairs(pairs: List[Tuple[Tuple[float, float], Tuple[float, float]]]) -> List[Tuple[Tuple[float, float], Tuple[float, float]]]:
    """
    This function sorts the list of pairs of points by the x-coordinate of the first point in each pair,
    then by the y-coordinate of the first point in each pair
    """
    pairs.sort(key=lambda pair: (pair[0][0], pair[0][1], pair[1][0], pair[1][1]))
    
    return pairs

def write_output_to_file(distance: float, points: List[tuple], output_file: str='output.txt'):
    """
    This function writes the output array to a file called output.txt

    Args:
    distance: float - The minimum distance between two points
    points: List[tuple | list] - The list of tuples of points

    Returns:
    None

    Example:
    distance = 1.0
    points = [([1.0, 7.0], [1.0, 8.0]), ([9.0, 5.0], [9.0, 6.0]), ([9.0, 6.0], [9.0, 7.0]), ([9.0, 7.0], [9.0, 8.0])]
    write_output_to_file(distance, points)

    Output:
    1.0
    1 7 1 8
    9 5 9 6
    9 6 9 7
    9 7 9 8
    """
    with open(output_file, 'w') as f:
        # Write the distance
        f.write(str(distance) + '\n')
        # Write the tuple of tuples
        for point in points:
            f.write(f"{point[0][0]:.0f} {point[0][1]:.0f} {point[1][0]:.0f} {point[1][1]:.0f} \n")
=======
import sys
import math
import random
from typing import List, Tuple

def distance(p1, p2):
    """Calculate the Euclidean distance between two points."""
    return math.sqrt((p1[0] - p2[0])**2 + (p1[1] - p2[1])**2)


def generate_random_input_file(
    n: int,
    output_file: str = 'input.txt',
    seed: int = 42,
    ):
    """
    This function generates a random input file with n unique points.

    Args:
    n: int - The number of points to generate
    output_file: str - The output file to write to
    seed: int - The random seed for reproducibility
    Returns:
    None
    """
    random.seed(seed)
    x_values = random.sample(range(1, n*10), n)  # Ensures distinct x values
    y_values = random.sample(range(1, n*10), n)  # Ensures distinct y values
    points = list(zip(x_values, y_values))
    with open(output_file, 'w') as f:
        for point in points:
            f.write(f"{point[0]} {point[1]}\n")
    

def read_input_from_cli():
    """
    This function reads the input file from the command line and returns the data as a list of lists

    Args:
    None

    Returns:
    List[list] - The list of lists of the input file
    """
    if len(sys.argv) < 2:
        print("Usage: python3 main.py <input_file>")
        sys.exit(1)

    input_file = sys.argv[1]
    data = read_file_to_list(input_file)
    return data

def read_file_to_list(input_file: str) -> List[tuple]:
    """
    This function reads the input file and returns a list of lists

    Args:
    input_file: str - The input file to read

    Returns:
    List[tuple] - The list of tuples of the input file
    """
    data = []
    with open(input_file, 'r') as f:
        for line in f:
            # Split line by whitespace and convert each to float
            numbers = line.strip().split()
            # Read each number as a float
            row = tuple(float(x) for x in numbers)
            data.append(row)
    return data

def sort_pairs(pairs: List[Tuple[Tuple[float, float], Tuple[float, float]]]) -> List[Tuple[Tuple[float, float], Tuple[float, float]]]:
    """
    This function sorts the list of pairs of points by the x-coordinate of the first point in each pair,
    then by the y-coordinate of the first point in each pair
    """
    pairs.sort(key=lambda pair: (pair[0][0], pair[0][1], pair[1][0], pair[1][1]))
    
    return pairs

def write_output_to_file(distance: float, points: List[tuple], output_file: str='output.txt'):
    """
    This function writes the output array to a file called output.txt

    Args:
    distance: float - The minimum distance between two points
    points: List[tuple | list] - The list of tuples of points

    Returns:
    None

    Example:
    distance = 1.0
    points = [([1.0, 7.0], [1.0, 8.0]), ([9.0, 5.0], [9.0, 6.0]), ([9.0, 6.0], [9.0, 7.0]), ([9.0, 7.0], [9.0, 8.0])]
    write_output_to_file(distance, points)

    Output:
    1.0
    1 7 1 8
    9 5 9 6
    9 6 9 7
    9 7 9 8
    """
    with open(output_file, 'w') as f:
        # Write the distance
        f.write(str(distance) + '\n')
        # Write the tuple of tuples
        for point in points:
            f.write(f"{point[0][0]:.0f} {point[0][1]:.0f} {point[1][0]:.0f} {point[1][1]:.0f} \n")
>>>>>>> 1658a37e
<|MERGE_RESOLUTION|>--- conflicted
+++ resolved
@@ -1,223 +1,110 @@
-<<<<<<< HEAD
-import sys
-import math
-import random
-from typing import List, Tuple
-
-def distance(p1, p2):
-    """Calculate the Euclidean distance between two points."""
-    return math.sqrt((p1[0] - p2[0])**2 + (p1[1] - p2[1])**2)
-
-
-def generate_random_input_file(
-    n: int,
-    output_file: str = 'input.txt',
-    seed: int = 42,
-    ):
-    """
-    This function generates a random input file with n unique points.
-
-    Args:
-    n: int - The number of points to generate
-    output_file: str - The output file to write to
-    seed: int - The random seed for reproducibility
-    Returns:
-    None
-    """
-    random.seed(seed)
-    x_values = random.sample(range(1, n*10), n)  # Ensures distinct x values
-    y_values = random.sample(range(1, n*10), n)  # Ensures distinct y values
-    points = list(zip(x_values, y_values))
-    with open(output_file, 'w') as f:
-        for point in points:
-            f.write(f"{point[0]} {point[1]}\n")
-    
-
-def read_input_from_cli():
-    """
-    This function reads the input file from the command line and returns the data as a list of lists
-
-    Args:
-    None
-
-    Returns:
-    List[list] - The list of lists of the input file
-    """
-    if len(sys.argv) < 2:
-        print("Usage: python3 main.py <input_file>")
-        sys.exit(1)
-
-    input_file = sys.argv[1]
-    data = read_file_to_list(input_file)
-    return data
-
-def read_file_to_list(input_file: str) -> List[tuple]:
-    """
-    This function reads the input file and returns a list of lists
-
-    Args:
-    input_file: str - The input file to read
-
-    Returns:
-    List[tuple] - The list of tuples of the input file
-    """
-    data = []
-    with open(input_file, 'r') as f:
-        for line in f:
-            # Split line by whitespace and convert each to float
-            numbers = line.strip().split()
-            # Read each number as a float
-            row = tuple(float(x) for x in numbers)
-            data.append(row)
-    return data
-
-def sort_pairs(pairs: List[Tuple[Tuple[float, float], Tuple[float, float]]]) -> List[Tuple[Tuple[float, float], Tuple[float, float]]]:
-    """
-    This function sorts the list of pairs of points by the x-coordinate of the first point in each pair,
-    then by the y-coordinate of the first point in each pair
-    """
-    pairs.sort(key=lambda pair: (pair[0][0], pair[0][1], pair[1][0], pair[1][1]))
-    
-    return pairs
-
-def write_output_to_file(distance: float, points: List[tuple], output_file: str='output.txt'):
-    """
-    This function writes the output array to a file called output.txt
-
-    Args:
-    distance: float - The minimum distance between two points
-    points: List[tuple | list] - The list of tuples of points
-
-    Returns:
-    None
-
-    Example:
-    distance = 1.0
-    points = [([1.0, 7.0], [1.0, 8.0]), ([9.0, 5.0], [9.0, 6.0]), ([9.0, 6.0], [9.0, 7.0]), ([9.0, 7.0], [9.0, 8.0])]
-    write_output_to_file(distance, points)
-
-    Output:
-    1.0
-    1 7 1 8
-    9 5 9 6
-    9 6 9 7
-    9 7 9 8
-    """
-    with open(output_file, 'w') as f:
-        # Write the distance
-        f.write(str(distance) + '\n')
-        # Write the tuple of tuples
-        for point in points:
-            f.write(f"{point[0][0]:.0f} {point[0][1]:.0f} {point[1][0]:.0f} {point[1][1]:.0f} \n")
-=======
-import sys
-import math
-import random
-from typing import List, Tuple
-
-def distance(p1, p2):
-    """Calculate the Euclidean distance between two points."""
-    return math.sqrt((p1[0] - p2[0])**2 + (p1[1] - p2[1])**2)
-
-
-def generate_random_input_file(
-    n: int,
-    output_file: str = 'input.txt',
-    seed: int = 42,
-    ):
-    """
-    This function generates a random input file with n unique points.
-
-    Args:
-    n: int - The number of points to generate
-    output_file: str - The output file to write to
-    seed: int - The random seed for reproducibility
-    Returns:
-    None
-    """
-    random.seed(seed)
-    x_values = random.sample(range(1, n*10), n)  # Ensures distinct x values
-    y_values = random.sample(range(1, n*10), n)  # Ensures distinct y values
-    points = list(zip(x_values, y_values))
-    with open(output_file, 'w') as f:
-        for point in points:
-            f.write(f"{point[0]} {point[1]}\n")
-    
-
-def read_input_from_cli():
-    """
-    This function reads the input file from the command line and returns the data as a list of lists
-
-    Args:
-    None
-
-    Returns:
-    List[list] - The list of lists of the input file
-    """
-    if len(sys.argv) < 2:
-        print("Usage: python3 main.py <input_file>")
-        sys.exit(1)
-
-    input_file = sys.argv[1]
-    data = read_file_to_list(input_file)
-    return data
-
-def read_file_to_list(input_file: str) -> List[tuple]:
-    """
-    This function reads the input file and returns a list of lists
-
-    Args:
-    input_file: str - The input file to read
-
-    Returns:
-    List[tuple] - The list of tuples of the input file
-    """
-    data = []
-    with open(input_file, 'r') as f:
-        for line in f:
-            # Split line by whitespace and convert each to float
-            numbers = line.strip().split()
-            # Read each number as a float
-            row = tuple(float(x) for x in numbers)
-            data.append(row)
-    return data
-
-def sort_pairs(pairs: List[Tuple[Tuple[float, float], Tuple[float, float]]]) -> List[Tuple[Tuple[float, float], Tuple[float, float]]]:
-    """
-    This function sorts the list of pairs of points by the x-coordinate of the first point in each pair,
-    then by the y-coordinate of the first point in each pair
-    """
-    pairs.sort(key=lambda pair: (pair[0][0], pair[0][1], pair[1][0], pair[1][1]))
-    
-    return pairs
-
-def write_output_to_file(distance: float, points: List[tuple], output_file: str='output.txt'):
-    """
-    This function writes the output array to a file called output.txt
-
-    Args:
-    distance: float - The minimum distance between two points
-    points: List[tuple | list] - The list of tuples of points
-
-    Returns:
-    None
-
-    Example:
-    distance = 1.0
-    points = [([1.0, 7.0], [1.0, 8.0]), ([9.0, 5.0], [9.0, 6.0]), ([9.0, 6.0], [9.0, 7.0]), ([9.0, 7.0], [9.0, 8.0])]
-    write_output_to_file(distance, points)
-
-    Output:
-    1.0
-    1 7 1 8
-    9 5 9 6
-    9 6 9 7
-    9 7 9 8
-    """
-    with open(output_file, 'w') as f:
-        # Write the distance
-        f.write(str(distance) + '\n')
-        # Write the tuple of tuples
-        for point in points:
-            f.write(f"{point[0][0]:.0f} {point[0][1]:.0f} {point[1][0]:.0f} {point[1][1]:.0f} \n")
->>>>>>> 1658a37e
+import sys
+import math
+import random
+from typing import List, Tuple
+
+def distance(p1, p2):
+    """Calculate the Euclidean distance between two points."""
+    return math.sqrt((p1[0] - p2[0])**2 + (p1[1] - p2[1])**2)
+
+
+def generate_random_input_file(
+    n: int,
+    output_file: str = 'input.txt',
+    seed: int = 42,
+    ):
+    """
+    This function generates a random input file with n unique points.
+
+    Args:
+    n: int - The number of points to generate
+    output_file: str - The output file to write to
+    seed: int - The random seed for reproducibility
+    Returns:
+    None
+    """
+    random.seed(seed)
+    x_values = random.sample(range(1, n*10), n)  # Ensures distinct x values
+    y_values = random.sample(range(1, n*10), n)  # Ensures distinct y values
+    points = list(zip(x_values, y_values))
+    with open(output_file, 'w') as f:
+        for point in points:
+            f.write(f"{point[0]} {point[1]}\n")
+    
+
+def read_input_from_cli():
+    """
+    This function reads the input file from the command line and returns the data as a list of lists
+
+    Args:
+    None
+
+    Returns:
+    List[list] - The list of lists of the input file
+    """
+    if len(sys.argv) < 2:
+        print("Usage: python3 main.py <input_file>")
+        sys.exit(1)
+
+    input_file = sys.argv[1]
+    data = read_file_to_list(input_file)
+    return data
+
+def read_file_to_list(input_file: str) -> List[tuple]:
+    """
+    This function reads the input file and returns a list of lists
+
+    Args:
+    input_file: str - The input file to read
+
+    Returns:
+    List[tuple] - The list of tuples of the input file
+    """
+    data = []
+    with open(input_file, 'r') as f:
+        for line in f:
+            # Split line by whitespace and convert each to float
+            numbers = line.strip().split()
+            # Read each number as a float
+            row = tuple(float(x) for x in numbers)
+            data.append(row)
+    return data
+
+def sort_pairs(pairs: List[Tuple[Tuple[float, float], Tuple[float, float]]]) -> List[Tuple[Tuple[float, float], Tuple[float, float]]]:
+    """
+    This function sorts the list of pairs of points by the x-coordinate of the first point in each pair,
+    then by the y-coordinate of the first point in each pair
+    """
+    pairs.sort(key=lambda pair: (pair[0][0], pair[0][1], pair[1][0], pair[1][1]))
+    
+    return pairs
+
+def write_output_to_file(distance: float, points: List[tuple], output_file: str='output.txt'):
+    """
+    This function writes the output array to a file called output.txt
+
+    Args:
+    distance: float - The minimum distance between two points
+    points: List[tuple | list] - The list of tuples of points
+
+    Returns:
+    None
+
+    Example:
+    distance = 1.0
+    points = [([1.0, 7.0], [1.0, 8.0]), ([9.0, 5.0], [9.0, 6.0]), ([9.0, 6.0], [9.0, 7.0]), ([9.0, 7.0], [9.0, 8.0])]
+    write_output_to_file(distance, points)
+
+    Output:
+    1.0
+    1 7 1 8
+    9 5 9 6
+    9 6 9 7
+    9 7 9 8
+    """
+    with open(output_file, 'w') as f:
+        # Write the distance
+        f.write(str(distance) + '\n')
+        # Write the tuple of tuples
+        for point in points:
+            f.write(f"{point[0][0]:.0f} {point[0][1]:.0f} {point[1][0]:.0f} {point[1][1]:.0f} \n")